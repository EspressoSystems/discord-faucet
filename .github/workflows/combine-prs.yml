--- conflicted
+++ resolved
@@ -18,11 +18,7 @@
     steps:
       - name: combine-prs
         id: combine-prs
-<<<<<<< HEAD
-        uses: github/combine-prs@v4.1.0
-=======
         uses: github/combine-prs@v5.0.0
->>>>>>> 117ba0b6
         with:
           github_token: ${{ github.token }}
           labels: "dependabot,combined-pr"