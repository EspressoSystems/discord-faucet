--- conflicted
+++ resolved
@@ -120,12 +120,8 @@
     fn default() -> Self {
         Self {
             num_clients: 10,
-<<<<<<< HEAD
-            mnemonic: "test test test test test test test test test test test junk".to_string(),
+            mnemonic: TEST_MNEMONIC.to_string(),
             first_account_index: 0,
-=======
-            mnemonic: TEST_MNEMONIC.to_string(),
->>>>>>> 379a17df
             port: 8111,
             faucet_grant_amount: parse_ether("100").unwrap(),
             transaction_timeout: Duration::from_secs(300),
@@ -634,21 +630,11 @@
                     })
                     .boxed(),
             };
-<<<<<<< HEAD
+
+            // There is some room for optimization here because we are fetching every transaction
+            // receipt. We could use the `get_block_with_txs` of the ethers-rs provider to avoid
+            // fetching individual transaction receipts.
             let mut stream = stream.flat_map(|block| futures::stream::iter(block.transactions));
-=======
-
-            // There is some room for optimization here because we are fetching
-            // every transaction receipt. We could use the `get_block_with_txs` of
-            // the ethers-rs provider to avoid fetching individual transaction
-            // receipts.
-
-            let mut stream = provider
-                .subscribe_blocks()
-                .await
-                .unwrap()
-                .flat_map(|block| futures::stream::iter(block.transactions));
->>>>>>> 379a17df
 
             self.state.write().await.monitoring_started = true;
             tracing::info!("Transaction monitoring started ...");
